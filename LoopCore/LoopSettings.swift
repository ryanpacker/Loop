--- conflicted
+++ resolved
@@ -175,12 +175,9 @@
         var raw: RawValue = [
             "version": LoopSettings.version,
             "dosingEnabled": dosingEnabled,
-<<<<<<< HEAD
             "integralRetrospectiveCorrectionEnabled": integralRetrospectiveCorrectionEnabled
-=======
             "retrospectiveCorrectionEnabled": retrospectiveCorrectionEnabled,
             "overridePresets": overridePresets.map { $0.rawValue }
->>>>>>> 06b668d4
         ]
 
         raw["glucoseTargetRangeSchedule"] = glucoseTargetRangeSchedule?.rawValue
