--- conflicted
+++ resolved
@@ -1917,11 +1917,8 @@
 			buildRules = (
 			);
 			dependencies = (
-<<<<<<< HEAD
 				C110A0EA221BC29B0016560B /* PBXTargetDependency */,
-=======
 				43D9000D21EB0BEA00AF44BF /* PBXTargetDependency */,
->>>>>>> 8a22271e
 				4F7528991DFE1ED800C322D6 /* PBXTargetDependency */,
 			);
 			name = "Loop Status Extension";
