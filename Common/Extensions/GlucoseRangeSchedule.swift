//
//  GlucoseRangeSchedule.swift
//  Loop
//
//  Copyright © 2017 LoopKit Authors. All rights reserved.
//

import LoopKit
import HealthKit


extension GlucoseRangeSchedule {
<<<<<<< HEAD
    func overrideEnabledForContext(_ context: Override.Context) -> Bool? {
        guard let override = override, override.context == context else {
            guard let value = overrideRanges[context], !value.isZero else {
                // Unavailable to set
                return nil
            }

            return false
        }

        return override.isActive()
    }

    var activeOverride: GlucoseRangeSchedule.Override? {
        guard let override = override, override.isActive() else {
            return nil
        }

        return override
    }

    var activeOverrideContext: GlucoseRangeSchedule.Override.Context? {
        return activeOverride?.context
    }

    var configuredOverrideContexts: [GlucoseRangeSchedule.Override.Context] {
        var contexts: [GlucoseRangeSchedule.Override.Context] = []
        for (context, range) in overrideRanges where !range.isZero {
            contexts.append(context)
        }

        return contexts
=======
    func minQuantity(at date: Date) -> HKQuantity {
        return HKQuantity(unit: unit, doubleValue: value(at: date).minValue)
>>>>>>> 8da83aab
    }
}


extension Range where Bound == HKQuantity {
    func averageValue(for unit: HKUnit) -> Double {
        let minValue = lowerBound.doubleValue(for: unit)
        let maxValue = upperBound.doubleValue(for: unit)
        return (maxValue + minValue) / 2
    }
}<|MERGE_RESOLUTION|>--- conflicted
+++ resolved
@@ -10,51 +10,14 @@
 
 
 extension GlucoseRangeSchedule {
-<<<<<<< HEAD
-    func overrideEnabledForContext(_ context: Override.Context) -> Bool? {
-        guard let override = override, override.context == context else {
-            guard let value = overrideRanges[context], !value.isZero else {
-                // Unavailable to set
-                return nil
-            }
-
-            return false
-        }
-
-        return override.isActive()
-    }
-
-    var activeOverride: GlucoseRangeSchedule.Override? {
-        guard let override = override, override.isActive() else {
-            return nil
-        }
-
-        return override
-    }
-
-    var activeOverrideContext: GlucoseRangeSchedule.Override.Context? {
-        return activeOverride?.context
-    }
-
-    var configuredOverrideContexts: [GlucoseRangeSchedule.Override.Context] {
-        var contexts: [GlucoseRangeSchedule.Override.Context] = []
-        for (context, range) in overrideRanges where !range.isZero {
-            contexts.append(context)
-        }
-
-        return contexts
-=======
     func minQuantity(at date: Date) -> HKQuantity {
         return HKQuantity(unit: unit, doubleValue: value(at: date).minValue)
->>>>>>> 8da83aab
     }
 }
 
 
-extension Range where Bound == HKQuantity {
-    func averageValue(for unit: HKUnit) -> Double {
-        let minValue = lowerBound.doubleValue(for: unit)
-        let maxValue = upperBound.doubleValue(for: unit)
+extension DoubleRange {
+    var averageValue: Double {
         return (maxValue + minValue) / 2
     }
 }