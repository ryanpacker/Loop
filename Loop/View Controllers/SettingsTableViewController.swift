//
//  SettingsTableViewController.swift
//  Naterade
//
//  Created by Nathan Racklyeft on 8/29/15.
//  Copyright © 2015 Nathan Racklyeft. All rights reserved.
//

import UIKit
import HealthKit
import LoopKit
import LoopKitUI


final class SettingsTableViewController: UITableViewController {

    @IBOutlet var devicesSectionTitleView: UIView?

    override func viewDidLoad() {
        super.viewDidLoad()

        tableView.rowHeight = UITableViewAutomaticDimension
        tableView.estimatedRowHeight = 44

        tableView.register(SettingsTableViewCell.self, forCellReuseIdentifier: SettingsTableViewCell.className)
        tableView.register(SettingsImageTableViewCell.self, forCellReuseIdentifier: SettingsImageTableViewCell.className)
        tableView.register(TextButtonTableViewCell.self, forCellReuseIdentifier: TextButtonTableViewCell.className)
    }

    override func viewWillAppear(_ animated: Bool) {
        if clearsSelectionOnViewWillAppear {
            // Manually invoke the delegate for rows deselecting on appear
            for indexPath in tableView.indexPathsForSelectedRows ?? [] {
                _ = tableView(tableView, willDeselectRowAt: indexPath)
            }
        }

        super.viewWillAppear(animated)
    }

    override func viewDidAppear(_ animated: Bool) {
        super.viewDidAppear(animated)

        AnalyticsManager.shared.didDisplaySettingsScreen()
    }

    var dataManager: DeviceDataManager!

    fileprivate enum Section: Int, CaseCountable {
        case loop = 0
        case pump
        case cgm
        case configuration
        case services
    }

    fileprivate enum LoopRow: Int, CaseCountable {
        case dosing = 0
        case diagnostic
    }

    fileprivate enum PumpRow: Int, CaseCountable {
        case pumpSettings = 0
    }

    fileprivate enum CGMRow: Int, CaseCountable {
        case cgmSettings = 0
    }

    fileprivate enum ConfigurationRow: Int, CaseCountable {
        case glucoseTargetRange = 0
        case suspendThreshold
        case basalRate
        case deliveryLimits
        case insulinModel
        case carbRatio
        case insulinSensitivity
    }

    fileprivate enum ServiceRow: Int, CaseCountable {
        case nightscout = 0
        case loggly
        case amplitude
    }

    fileprivate lazy var valueNumberFormatter: NumberFormatter = {
        let formatter = NumberFormatter()

        formatter.numberStyle = .decimal
        formatter.minimumFractionDigits = 0
        formatter.maximumFractionDigits = 2

        return formatter
    }()

    override func prepare(for segue: UIStoryboardSegue, sender: Any?) {
        switch segue.destination {
        case let vc as InsulinModelSettingsViewController:
            vc.deviceManager = dataManager
            vc.insulinModel = dataManager.loopManager.insulinModelSettings?.model

            if let insulinSensitivitySchedule = dataManager.loopManager.insulinSensitivitySchedule {
                vc.insulinSensitivitySchedule = insulinSensitivitySchedule
            }

            vc.delegate = self
        default:
            break
        }
    }
    
    func configuredSetupViewController(for pumpManager: PumpManagerUI.Type) -> (UIViewController & PumpManagerSetupViewController & CompletionNotifying) {
        var setupViewController = pumpManager.setupViewController()
        setupViewController.setupDelegate = self
        setupViewController.completionDelegate = self
        setupViewController.basalSchedule = dataManager.loopManager.basalRateSchedule
        setupViewController.maxBolusUnits = dataManager.loopManager.settings.maximumBolus
        setupViewController.maxBasalRateUnitsPerHour = dataManager.loopManager.settings.maximumBasalRatePerHour
        return setupViewController
    }
    
    // MARK: - UITableViewDataSource

    override func numberOfSections(in tableView: UITableView) -> Int {
        return Section.count
    }

    override func tableView(_ tableView: UITableView, numberOfRowsInSection section: Int) -> Int {
        switch Section(rawValue: section)! {
        case .loop:
            return LoopRow.count
        case .pump:
            return PumpRow.count
        case .cgm:
            return CGMRow.count
        case .configuration:
            return ConfigurationRow.count
        case .services:
            return ServiceRow.count
        }
    }

    override func tableView(_ tableView: UITableView, cellForRowAt indexPath: IndexPath) -> UITableViewCell {
        switch Section(rawValue: indexPath.section)! {
        case .loop:
            switch LoopRow(rawValue: indexPath.row)! {
            case .dosing:
                let switchCell = tableView.dequeueReusableCell(withIdentifier: SwitchTableViewCell.className, for: indexPath) as! SwitchTableViewCell

                switchCell.switch?.isOn = dataManager.loopManager.settings.dosingEnabled
                switchCell.textLabel?.text = NSLocalizedString("Closed Loop", comment: "The title text for the looping enabled switch cell")

                switchCell.switch?.addTarget(self, action: #selector(dosingEnabledChanged(_:)), for: .valueChanged)

                return switchCell
            case .diagnostic:
                let cell = tableView.dequeueReusableCell(withIdentifier: SettingsTableViewCell.className, for: indexPath)

                cell.textLabel?.text = NSLocalizedString("Issue Report", comment: "The title text for the issue report cell")
                cell.detailTextLabel?.text = nil
                cell.accessoryType = .disclosureIndicator

                return cell
            }
        case .pump:
            switch PumpRow(rawValue: indexPath.row)! {
            case .pumpSettings:
                if let pumpManager = dataManager.pumpManager {
                    let cell = tableView.dequeueReusableCell(withIdentifier: SettingsImageTableViewCell.className, for: indexPath)
                    cell.imageView?.image = pumpManager.smallImage
                    cell.textLabel?.text = pumpManager.localizedTitle
                    cell.detailTextLabel?.text = nil
                    return cell
                } else {
                    let cell = tableView.dequeueReusableCell(withIdentifier: TextButtonTableViewCell.className, for: indexPath)
                    cell.textLabel?.text = NSLocalizedString("Add Pump", comment: "Title text for button to set up a new pump")
                    return cell
                }
            }
        case .cgm:
            if let cgmManager = dataManager.cgmManager {
                let cgmManagerUI = cgmManager as? CGMManagerUI

                let image = cgmManagerUI?.smallImage
                let cell = tableView.dequeueReusableCell(withIdentifier: image == nil ? SettingsTableViewCell.className : SettingsImageTableViewCell.className, for: indexPath)
                if let image = image {
                    cell.imageView?.image = image
                }
                cell.textLabel?.text = cgmManager.localizedTitle
                cell.detailTextLabel?.text = nil
                return cell
            } else {
                let cell = tableView.dequeueReusableCell(withIdentifier: TextButtonTableViewCell.className, for: indexPath)
                cell.textLabel?.text = NSLocalizedString("Add CGM", comment: "Title text for button to set up a CGM")
                return cell
            }
        case .configuration:
            let configCell = tableView.dequeueReusableCell(withIdentifier: SettingsTableViewCell.className, for: indexPath)

            switch ConfigurationRow(rawValue: indexPath.row)! {
            case .carbRatio:
                configCell.textLabel?.text = NSLocalizedString("Carb Ratios", comment: "The title text for the carb ratio schedule")

                if let carbRatioSchedule = dataManager.loopManager.carbRatioSchedule {
                    let unit = carbRatioSchedule.unit
                    let value = valueNumberFormatter.string(from: carbRatioSchedule.averageQuantity().doubleValue(for: unit)) ?? SettingsTableViewCell.NoValueString

                    configCell.detailTextLabel?.text = String(format: NSLocalizedString("%1$@ %2$@/U", comment: "Format string for carb ratio average. (1: value)(2: carb unit)"), value, unit)
                } else {
                    configCell.detailTextLabel?.text = SettingsTableViewCell.TapToSetString
                }
            case .insulinSensitivity:
                configCell.textLabel?.text = NSLocalizedString("Insulin Sensitivities", comment: "The title text for the insulin sensitivity schedule")

                if let insulinSensitivitySchedule = dataManager.loopManager.insulinSensitivitySchedule {
                    let unit = insulinSensitivitySchedule.unit
                    let value = valueNumberFormatter.string(from: insulinSensitivitySchedule.averageQuantity().doubleValue(for: unit)) ?? SettingsTableViewCell.NoValueString

                    configCell.detailTextLabel?.text = String(format: NSLocalizedString("%1$@ %2$@/U", comment: "Format string for insulin sensitivity average (1: value)(2: glucose unit)"), value, unit.localizedShortUnitString
                    )
                } else {
                    configCell.detailTextLabel?.text = SettingsTableViewCell.TapToSetString
                }
            case .glucoseTargetRange:
                configCell.textLabel?.text = NSLocalizedString("Correction Range", comment: "The title text for the glucose target range schedule")

                if let glucoseTargetRangeSchedule = dataManager.loopManager.settings.glucoseTargetRangeSchedule {
                    let unit = glucoseTargetRangeSchedule.unit
                    let value = glucoseTargetRangeSchedule.value(at: Date())
                    let minTarget = valueNumberFormatter.string(from: value.minValue) ?? SettingsTableViewCell.NoValueString
                    let maxTarget = valueNumberFormatter.string(from: value.maxValue) ?? SettingsTableViewCell.NoValueString

                    configCell.detailTextLabel?.text = String(format: NSLocalizedString("%1$@ – %2$@ %3$@", comment: "Format string for glucose target range. (1: Min target)(2: Max target)(3: glucose unit)"), minTarget, maxTarget, unit.localizedShortUnitString)
                } else {
                    configCell.detailTextLabel?.text = SettingsTableViewCell.TapToSetString
                }
            case .suspendThreshold:
                configCell.textLabel?.text = NSLocalizedString("Suspend Threshold", comment: "The title text in settings")
                
                if let suspendThreshold = dataManager.loopManager.settings.suspendThreshold {
                    let value = valueNumberFormatter.string(from: suspendThreshold.value, unit: suspendThreshold.unit) ?? SettingsTableViewCell.TapToSetString
                    configCell.detailTextLabel?.text = value
                } else {
                    configCell.detailTextLabel?.text = SettingsTableViewCell.TapToSetString
                }
            case .insulinModel:
                configCell.textLabel?.text = NSLocalizedString("Insulin Model", comment: "The title text for the insulin model setting row")

                if let settings = dataManager.loopManager.insulinModelSettings {
                    configCell.detailTextLabel?.text = settings.title
                } else {
                    configCell.detailTextLabel?.text = SettingsTableViewCell.TapToSetString
                }
            case .deliveryLimits:
                configCell.textLabel?.text = NSLocalizedString("Delivery Limits", comment: "Title text for delivery limits")

                if dataManager.loopManager.settings.maximumBolus == nil || dataManager.loopManager.settings.maximumBasalRatePerHour == nil {
                    configCell.detailTextLabel?.text = SettingsTableViewCell.TapToSetString
                } else {
                    configCell.detailTextLabel?.text = SettingsTableViewCell.EnabledString
                }
            case .basalRate:
                configCell.textLabel?.text = NSLocalizedString("Basal Rates", comment: "The title text for the basal rate schedule")

                if let basalRateSchedule = dataManager.loopManager.basalRateSchedule {
                    configCell.detailTextLabel?.text = valueNumberFormatter.string(from: basalRateSchedule.total(), unit: "U")
                } else {
                    configCell.detailTextLabel?.text = SettingsTableViewCell.TapToSetString
                }
            }

            configCell.accessoryType = .disclosureIndicator
            return configCell
        case .services:
            let configCell = tableView.dequeueReusableCell(withIdentifier: SettingsTableViewCell.className, for: indexPath)

            switch ServiceRow(rawValue: indexPath.row)! {
            case .nightscout:
                let nightscoutService = dataManager.remoteDataManager.nightscoutService

                configCell.textLabel?.text = nightscoutService.title
                configCell.detailTextLabel?.text = nightscoutService.siteURL?.absoluteString ?? SettingsTableViewCell.TapToSetString
            case .loggly:
                let logglyService = dataManager.logger.logglyService

                configCell.textLabel?.text = logglyService.title
                configCell.detailTextLabel?.text = logglyService.isAuthorized ? SettingsTableViewCell.EnabledString : SettingsTableViewCell.TapToSetString
            case .amplitude:
                let amplitudeService = AnalyticsManager.shared.amplitudeService

                configCell.textLabel?.text = amplitudeService.title
                configCell.detailTextLabel?.text = amplitudeService.isAuthorized ? SettingsTableViewCell.EnabledString : SettingsTableViewCell.TapToSetString
            }

            configCell.accessoryType = .disclosureIndicator
            return configCell
        }
    }

    override func tableView(_ tableView: UITableView, titleForHeaderInSection section: Int) -> String? {
        switch Section(rawValue: section)! {
        case .loop:
            return Bundle.main.localizedNameAndVersion
        case .pump:
            return NSLocalizedString("Pump", comment: "The title of the pump section in settings")
        case .cgm:
            return NSLocalizedString("Continuous Glucose Monitor", comment: "The title of the continuous glucose monitor section in settings")
        case .configuration:
            return NSLocalizedString("Configuration", comment: "The title of the configuration section in settings")
        case .services:
            return NSLocalizedString("Services", comment: "The title of the services section in settings")
        }
    }

    // MARK: - UITableViewDelegate

    override func tableView(_ tableView: UITableView, shouldHighlightRowAt indexPath: IndexPath) -> Bool {
        return true
    }

    override func tableView(_ tableView: UITableView, didSelectRowAt indexPath: IndexPath) {
        let sender = tableView.cellForRow(at: indexPath)

        switch Section(rawValue: indexPath.section)! {
        case .pump:
            switch PumpRow(rawValue: indexPath.row)! {
            case .pumpSettings:
                if var settings = dataManager.pumpManager?.settingsViewController() {
                    settings.completionDelegate = self
                    present(settings, animated: true)
                } else {
                    // Add new pump
                    let pumpManagers = allPumpManagers.compactMap({ $0 as? PumpManagerUI.Type })

                    switch pumpManagers.count {
                    case 1:
                        if let PumpManagerType = pumpManagers.first {
                            let setupViewController = configuredSetupViewController(for: PumpManagerType)
                            present(setupViewController, animated: true, completion: nil)
                        }
                    case let x where x > 1:
                        let alert = UIAlertController(pumpManagers: pumpManagers) { [weak self] (manager) in
                            if let self = self {
                                let setupViewController = self.configuredSetupViewController(for: manager)
                                self.present(setupViewController, animated: true, completion: nil)
                            }
                        }

                        alert.addCancelAction { (_) in
                            tableView.deselectRow(at: indexPath, animated: true)
                        }

                        present(alert, animated: true, completion: nil)
                    default:
                        break
                    }
                }
            }
        case .cgm:
            if let cgmManager = dataManager.cgmManager as? CGMManagerUI {
                if let unit = dataManager.loopManager.glucoseStore.preferredUnit {
                    var settings = cgmManager.settingsViewController(for: unit)
                    settings.completionDelegate = self
                    present(settings, animated: true)
                }
            } else if dataManager.cgmManager is PumpManagerUI {
                // The pump manager is providing glucose, but allow reverting the CGM
                let alert = UIAlertController(deleteCGMManagerHandler: { [weak self] (isDeleted) in
                    if isDeleted {
                        self?.dataManager.cgmManager = nil
                    }

                    tableView.deselectRow(at: indexPath, animated: true)
                    _ = self?.tableView(tableView, willDeselectRowAt: indexPath)
                })
                present(alert, animated: true, completion: nil)
            } else {
                // Add new CGM
                let cgmManagers = allCGMManagers.compactMap({ $0 as? CGMManagerUI.Type })

                switch cgmManagers.count {
                case 1:
                    if let CGMManagerType = cgmManagers.first {
                        setupCGMManager(CGMManagerType, indexPath: indexPath)
                    }
                case let x where x > 1:
                    let alert = UIAlertController(cgmManagers: cgmManagers, pumpManager: dataManager.pumpManager as? CGMManager) { [weak self] (cgmManager, pumpManager) in
                        if let CGMManagerType = cgmManager {
                            self?.setupCGMManager(CGMManagerType, indexPath: indexPath)
                        } else if let pumpManager = pumpManager {
                            self?.completeCGMManagerSetup(pumpManager, indexPath: indexPath)
                        }
                    }

                    alert.addCancelAction { (_) in
                        tableView.deselectRow(at: indexPath, animated: true)
                    }

                    present(alert, animated: true, completion: nil)
                default:
                    break
                }
            }
        case .configuration:
            let row = ConfigurationRow(rawValue: indexPath.row)!
            switch row {
            case .carbRatio:
                let scheduleVC = DailyQuantityScheduleTableViewController()

                scheduleVC.delegate = self
                scheduleVC.title = NSLocalizedString("Carb Ratios", comment: "The title of the carb ratios schedule screen")
                scheduleVC.unit = .gram()

                if let schedule = dataManager.loopManager.carbRatioSchedule {
                    scheduleVC.timeZone = schedule.timeZone
                    scheduleVC.scheduleItems = schedule.items
                    scheduleVC.unit = schedule.unit
                } else if let timeZone = dataManager.pumpManager?.status.timeZone {
                    scheduleVC.timeZone = timeZone
                }

                show(scheduleVC, sender: sender)
            case .insulinSensitivity:
                let scheduleVC = DailyQuantityScheduleTableViewController()

                scheduleVC.delegate = self
                scheduleVC.title = NSLocalizedString("Insulin Sensitivities", comment: "The title of the insulin sensitivities schedule screen")

                if let schedule = dataManager.loopManager.insulinSensitivitySchedule {
                    scheduleVC.timeZone = schedule.timeZone
                    scheduleVC.scheduleItems = schedule.items
                    scheduleVC.unit = schedule.unit

                    show(scheduleVC, sender: sender)
                } else {
                    if let timeZone = dataManager.pumpManager?.status.timeZone {
                        scheduleVC.timeZone = timeZone
                    }

                    if let unit = dataManager.loopManager.glucoseStore.preferredUnit {
                        scheduleVC.unit = unit
                        self.show(scheduleVC, sender: sender)
                    }
                }
            case .glucoseTargetRange:
                let scheduleVC = GlucoseRangeScheduleTableViewController()

                scheduleVC.delegate = self
                scheduleVC.title = NSLocalizedString("Correction Range", comment: "The title of the glucose target range schedule screen")

                if let schedule = dataManager.loopManager.settings.glucoseTargetRangeSchedule {
                    scheduleVC.timeZone = schedule.timeZone
                    scheduleVC.scheduleItems = schedule.items
                    scheduleVC.unit = schedule.unit
                    scheduleVC.overrideRanges = schedule.overrideRanges

                    show(scheduleVC, sender: sender)
                } else {
                    if let timeZone = dataManager.pumpManager?.status.timeZone {
                        scheduleVC.timeZone = timeZone
                    }

                    if let unit = dataManager.loopManager.glucoseStore.preferredUnit {
                        scheduleVC.unit = unit
                        self.show(scheduleVC, sender: sender)
                    }
                }
            case .suspendThreshold:
                if let minBGGuard = dataManager.loopManager.settings.suspendThreshold {
                    let vc = GlucoseThresholdTableViewController(threshold: minBGGuard.value, glucoseUnit: minBGGuard.unit)
                    vc.delegate = self
                    vc.indexPath = indexPath
                    vc.title = sender?.textLabel?.text
                    self.show(vc, sender: sender)
                } else if let unit = dataManager.loopManager.glucoseStore.preferredUnit {
                    let vc = GlucoseThresholdTableViewController(threshold: nil, glucoseUnit: unit)
                    vc.delegate = self
                    vc.indexPath = indexPath
                    vc.title = sender?.textLabel?.text
                    self.show(vc, sender: sender)
                }
            case .insulinModel:
                performSegue(withIdentifier: InsulinModelSettingsViewController.className, sender: sender)
            case .deliveryLimits:
                let vc = DeliveryLimitSettingsTableViewController(style: .grouped)

                vc.maximumBasalRatePerHour = dataManager.loopManager.settings.maximumBasalRatePerHour
                vc.maximumBolus = dataManager.loopManager.settings.maximumBolus

                vc.title = sender?.textLabel?.text
                vc.delegate = self
                vc.syncSource = dataManager.pumpManager

                show(vc, sender: sender)
            case .basalRate:
                guard let pumpManager = dataManager.pumpManager else {
                    // Not allowing basal schedule entry without a configured pump.
                    tableView.deselectRow(at: indexPath, animated: true)
                    return
                }
                let vc = BasalScheduleTableViewController(allowedBasalRates: pumpManager.supportedBasalRates, maximumScheduleItemCount: pumpManager.maximumBasalScheduleEntryCount, minimumTimeInterval: pumpManager.minimumBasalScheduleEntryDuration)

                if let profile = dataManager.loopManager.basalRateSchedule {
                    vc.scheduleItems = profile.items
                    vc.timeZone = profile.timeZone
<<<<<<< HEAD
                } else if let timeZone = dataManager.pumpManager?.status.timeZone {
                    vc.timeZone = timeZone
=======
                } else {
                    vc.timeZone = pumpManager.status.timeZone
>>>>>>> 849813ce
                }

                vc.title = NSLocalizedString("Basal Rates", comment: "The title of the basal rate profile screen")
                vc.delegate = self
                vc.syncSource = pumpManager

                show(vc, sender: sender)
            }
        case .loop:
            switch LoopRow(rawValue: indexPath.row)! {
            case .diagnostic:
                let vc = CommandResponseViewController.generateDiagnosticReport(deviceManager: dataManager)
                vc.title = sender?.textLabel?.text

                show(vc, sender: sender)
            case .dosing:
                break
            }
        case .services:
            switch ServiceRow(rawValue: indexPath.row)! {
            case .nightscout:
                let service = dataManager.remoteDataManager.nightscoutService
                let vc = AuthenticationViewController(authentication: service)
                vc.authenticationObserver = { [weak self] (service) in
                    self?.dataManager.remoteDataManager.nightscoutService = service

                    self?.tableView.reloadRows(at: [indexPath], with: .none)
                }

                show(vc, sender: sender)
            case .loggly:
                let service = dataManager.logger.logglyService
                let vc = AuthenticationViewController(authentication: service)
                vc.authenticationObserver = { [weak self] (service) in
                    self?.dataManager.logger.logglyService = service

                    self?.tableView.reloadRows(at: [indexPath], with: .none)
                }

                show(vc, sender: sender)
            case .amplitude:
                let service = AnalyticsManager.shared.amplitudeService
                let vc = AuthenticationViewController(authentication: service)
                vc.authenticationObserver = { [weak self] (service) in
                    AnalyticsManager.shared.amplitudeService = service

                    self?.tableView.reloadRows(at: [indexPath], with: .none)
                }

                show(vc, sender: sender)
            }
        }
    }

    override func tableView(_ tableView: UITableView, willDeselectRowAt indexPath: IndexPath) -> IndexPath? {
        switch Section(rawValue: indexPath.section)! {
        case .loop:
            break
        case .pump:
            tableView.reloadSections([Section.pump.rawValue], with: .fade)
            tableView.reloadRows(at: [[Section.cgm.rawValue, CGMRow.cgmSettings.rawValue]], with: .fade)
        case .cgm:
            tableView.reloadRows(at: [indexPath], with: .fade)
        case .configuration:
            break
        case .services:
            break
        }

        return indexPath
    }

    @objc private func dosingEnabledChanged(_ sender: UISwitch) {
        dataManager.loopManager.settings.dosingEnabled = sender.isOn
    }
}

extension SettingsTableViewController: CompletionDelegate {
    func completionNotifyingDidComplete(_ object: CompletionNotifying) {
        if let vc = object as? UIViewController {
            vc.dismiss(animated: true, completion: nil)
        }
    }
}


extension SettingsTableViewController: PumpManagerSetupViewControllerDelegate {
    func pumpManagerSetupViewController(_ pumpManagerSetupViewController: PumpManagerSetupViewController, didSetUpPumpManager pumpManager: PumpManagerUI) {
        dataManager.pumpManager = pumpManager
        tableView.selectRow(at: IndexPath(row: PumpRow.pumpSettings.rawValue, section: Section.pump.rawValue), animated: false, scrollPosition: .none)

        if let basalRateSchedule = pumpManagerSetupViewController.basalSchedule {
            dataManager.loopManager.basalRateSchedule = basalRateSchedule
            tableView.reloadRows(at: [[Section.configuration.rawValue, ConfigurationRow.basalRate.rawValue]], with: .none)
        }

        if let maxBasalRateUnitsPerHour = pumpManagerSetupViewController.maxBasalRateUnitsPerHour {
            dataManager.loopManager.settings.maximumBasalRatePerHour = maxBasalRateUnitsPerHour
            tableView.reloadRows(at: [[Section.configuration.rawValue, ConfigurationRow.deliveryLimits.rawValue]], with: .none)
        }

        if let maxBolusUnits = pumpManagerSetupViewController.maxBolusUnits {
            dataManager.loopManager.settings.maximumBolus = maxBolusUnits
            tableView.reloadRows(at: [[Section.configuration.rawValue, ConfigurationRow.deliveryLimits.rawValue]], with: .none)
        }
    }
}


extension SettingsTableViewController: CGMManagerSetupViewControllerDelegate {
    fileprivate func setupCGMManager(_ CGMManagerType: CGMManagerUI.Type, indexPath: IndexPath) {
        if var setupViewController = CGMManagerType.setupViewController() {
            setupViewController.setupDelegate = self
            setupViewController.completionDelegate = self
            present(setupViewController, animated: true, completion: nil)
        } else {
            completeCGMManagerSetup(CGMManagerType.init(rawState: [:]), indexPath: indexPath)
        }
    }

    fileprivate func completeCGMManagerSetup(_ cgmManager: CGMManager?, indexPath: IndexPath) {
        dataManager.cgmManager = cgmManager
        tableView.deselectRow(at: indexPath, animated: true)
        _ = self.tableView(tableView, willDeselectRowAt: indexPath)
    }

    func cgmManagerSetupViewController(_ cgmManagerSetupViewController: CGMManagerSetupViewController, didSetUpCGMManager cgmManager: CGMManagerUI) {
        dataManager.cgmManager = cgmManager
        tableView.selectRow(at: IndexPath(row: CGMRow.cgmSettings.rawValue, section: Section.cgm.rawValue), animated: false, scrollPosition: .none)
        dismiss(animated: true, completion: nil)
    }
}


extension SettingsTableViewController: DailyValueScheduleTableViewControllerDelegate {
    func dailyValueScheduleTableViewControllerWillFinishUpdating(_ controller: DailyValueScheduleTableViewController) {
        guard let indexPath = tableView.indexPathForSelectedRow else {
            return
        }

        switch Section(rawValue: indexPath.section)! {
        case .configuration:
            switch ConfigurationRow(rawValue: indexPath.row)! {
            case .glucoseTargetRange:
                if let controller = controller as? GlucoseRangeScheduleTableViewController {
                    dataManager.loopManager.settings.glucoseTargetRangeSchedule = GlucoseRangeSchedule(unit: controller.unit, dailyItems: controller.scheduleItems, timeZone: controller.timeZone, overrideRanges: controller.overrideRanges, override: dataManager.loopManager.settings.glucoseTargetRangeSchedule?.override)
                }
            case .basalRate:
                if let controller = controller as? BasalScheduleTableViewController {
                    dataManager.loopManager.basalRateSchedule = BasalRateSchedule(dailyItems: controller.scheduleItems, timeZone: controller.timeZone)
                }
            case let row:
                if let controller = controller as? DailyQuantityScheduleTableViewController {
                    switch row {
                    case .carbRatio:
                        dataManager.loopManager.carbRatioSchedule = CarbRatioSchedule(unit: controller.unit, dailyItems: controller.scheduleItems, timeZone: controller.timeZone)
                        AnalyticsManager.shared.didChangeCarbRatioSchedule()
                    case .insulinSensitivity:
                        dataManager.loopManager.insulinSensitivitySchedule = InsulinSensitivitySchedule(unit: controller.unit, dailyItems: controller.scheduleItems, timeZone: controller.timeZone)
                        AnalyticsManager.shared.didChangeInsulinSensitivitySchedule()
                    default:
                        break
                    }
                }
            }
        default:
            break
        }

        tableView.reloadRows(at: [indexPath], with: .none)
    }
}


extension SettingsTableViewController: InsulinModelSettingsViewControllerDelegate {
    func insulinModelSettingsViewControllerDidChangeValue(_ controller: InsulinModelSettingsViewController) {
        guard let indexPath = self.tableView.indexPathForSelectedRow else {
            return
        }

        switch Section(rawValue: indexPath.section)! {
        case .configuration:
            switch ConfigurationRow(rawValue: indexPath.row)! {
            case .insulinModel:
                if let model = controller.insulinModel {
                    dataManager.loopManager.insulinModelSettings = InsulinModelSettings(model: model)
                }

                tableView.reloadRows(at: [indexPath], with: .none)
            default:
                assertionFailure()
            }
        default:
            assertionFailure()
        }
    }
}


extension SettingsTableViewController: LoopKitUI.TextFieldTableViewControllerDelegate {
    func textFieldTableViewControllerDidEndEditing(_ controller: LoopKitUI.TextFieldTableViewController) {
        if let indexPath = controller.indexPath {
            switch Section(rawValue: indexPath.section)! {
            case .configuration:
                switch ConfigurationRow(rawValue: indexPath.row)! {
                case .suspendThreshold:
                    if let controller = controller as? GlucoseThresholdTableViewController,
                        let value = controller.value, let minBGGuard = valueNumberFormatter.number(from: value)?.doubleValue {
                        dataManager.loopManager.settings.suspendThreshold = GlucoseThreshold(unit: controller.glucoseUnit, value: minBGGuard)
                    } else {
                        dataManager.loopManager.settings.suspendThreshold = nil
                    }
                default:
                    assertionFailure()
                }
            default:
                assertionFailure()
            }
        }

        tableView.reloadData()
    }

    func textFieldTableViewControllerDidReturn(_ controller: LoopKitUI.TextFieldTableViewController) {
        _ = navigationController?.popViewController(animated: true)
    }
}


extension SettingsTableViewController: DeliveryLimitSettingsTableViewControllerDelegate {
    func deliveryLimitSettingsTableViewControllerDidUpdateMaximumBasalRatePerHour(_ vc: DeliveryLimitSettingsTableViewController) {
        dataManager.loopManager.settings.maximumBasalRatePerHour = vc.maximumBasalRatePerHour

        tableView.reloadRows(at: [[Section.configuration.rawValue, ConfigurationRow.deliveryLimits.rawValue]], with: .none)
    }

    func deliveryLimitSettingsTableViewControllerDidUpdateMaximumBolus(_ vc: DeliveryLimitSettingsTableViewController) {
        dataManager.loopManager.settings.maximumBolus = vc.maximumBolus

        tableView.reloadRows(at: [[Section.configuration.rawValue, ConfigurationRow.deliveryLimits.rawValue]], with: .none)
    }
}<|MERGE_RESOLUTION|>--- conflicted
+++ resolved
@@ -503,13 +503,8 @@
                 if let profile = dataManager.loopManager.basalRateSchedule {
                     vc.scheduleItems = profile.items
                     vc.timeZone = profile.timeZone
-<<<<<<< HEAD
-                } else if let timeZone = dataManager.pumpManager?.status.timeZone {
-                    vc.timeZone = timeZone
-=======
                 } else {
                     vc.timeZone = pumpManager.status.timeZone
->>>>>>> 849813ce
                 }
 
                 vc.title = NSLocalizedString("Basal Rates", comment: "The title of the basal rate profile screen")
