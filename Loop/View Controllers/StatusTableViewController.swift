--- conflicted
+++ resolved
@@ -456,31 +456,7 @@
             }
 
             // Show/hide the table view rows
-<<<<<<< HEAD
-            let statusRowMode: StatusRowMode?
-            
-            if self.basalDeliveryState == .suspended {
-                statusRowMode = .pumpSuspended(resuming: false)
-            } else if self.basalDeliveryState == .resuming {
-                statusRowMode = .pumpSuspended(resuming: true)
-            } else if let scheduleOverride = self.deviceManager.loopManager.settings.scheduleOverride,
-                scheduleOverride.context != .preMeal, !scheduleOverride.hasFinished() {
-                statusRowMode = .scheduleOverrideEnabled(scheduleOverride)
-            } else {
-                switch bolusState {
-                case .recommended?, .enacting?:
-                    statusRowMode = nil
-                case .none:
-                    if let (recommendation: tempBasal, date: date) = newRecommendedTempBasal {
-                        statusRowMode = .recommendedTempBasal(tempBasal: tempBasal, at: date, enacting: false)
-                    } else {
-                        statusRowMode = .hidden
-                    }
-                }
-            }
-=======
             let statusRowMode = self.determineStatusRowMode(recommendedTempBasal: newRecommendedTempBasal)
->>>>>>> 0d397c48
 
             self.updateHUDandStatusRows(statusRowMode: statusRowMode, newSize: currentContext.newSize, animated: animated)
 
@@ -799,32 +775,7 @@
                     } else {
                         cell.accessoryView = nil
                     }
-<<<<<<< HEAD
-                case .scheduleOverrideEnabled(let override):
-                    switch override.context {
-                    case .preMeal:
-                        assertionFailure("Pre-Meal mode should not produce a status row")
-                    case .preset(let preset):
-                        cell.titleLabel.text = String(format: NSLocalizedString("%@ %@", comment: "The format for an active override preset. (1: preset symbol)(2: preset name)"), preset.symbol, preset.name)
-                    case .custom:
-                        cell.titleLabel.text = NSLocalizedString("Override Enabled", comment: "The title of the cell indicating a generic temporary override is enabled")
-                    }
-
-                    if override.isActive() {
-                        switch override.duration {
-                        case .finite:
-                            let endTimeText = DateFormatter.localizedString(from: override.activeInterval.end, dateStyle: .none, timeStyle: .short)
-                            cell.subtitleLabel.text = String(format: NSLocalizedString("until %@", comment: "The format for the description of a temporary override end date"), endTimeText)
-                        case .indefinite:
-                            cell.subtitleLabel.text?.removeAll()
-                        }
-                    } else {
-                        let startTimeText = DateFormatter.localizedString(from: override.startDate, dateStyle: .none, timeStyle: .short)
-                        cell.subtitleLabel.text = String(format: NSLocalizedString("starting at %@", comment: "The format for the description of a temporary override start date"), startTimeText)
-                    }
-=======
                     return cell
->>>>>>> 0d397c48
                 case .enactingBolus:
                     let cell = getTitleSubtitleCell()
                     cell.titleLabel.text = NSLocalizedString("Starting Bolus", comment: "The title of the cell indicating a bolus is being sent")
@@ -985,13 +936,11 @@
                             }
                         }
                     }
-<<<<<<< HEAD
                 case .scheduleOverrideEnabled(let override):
                     let vc = AddEditOverrideTableViewController(glucoseUnit: charts.glucoseUnit)
                     vc.inputMode = .editOverride(override)
                     vc.delegate = self
                     show(vc, sender: tableView.cellForRow(at: indexPath))
-=======
                 case .bolusing:
                     self.updateHUDandStatusRows(statusRowMode: .cancelingBolus, newSize: nil, animated: true)
                     self.deviceManager.pumpManager?.cancelBolus() { (result) in
@@ -1012,7 +961,6 @@
                         }
                     }
 
->>>>>>> 0d397c48
                 default:
                     break
                 }
@@ -1286,27 +1234,6 @@
     }
 }
 
-<<<<<<< HEAD
-extension StatusTableViewController: OverrideSelectionViewControllerDelegate {
-    func overrideSelectionViewController(_ vc: OverrideSelectionViewController, didConfirmOverride override: TemporaryScheduleOverride) {
-        deviceManager.loopManager.settings.scheduleOverride = override
-    }
-
-    func overrideSelectionViewController(_ vc: OverrideSelectionViewController, didCancelOverride override: TemporaryScheduleOverride) {
-        deviceManager.loopManager.settings.scheduleOverride = nil
-    }
-}
-
-extension StatusTableViewController: AddEditOverrideTableViewControllerDelegate {
-    func addEditOverrideTableViewController(_ vc: AddEditOverrideTableViewController, didSaveOverride override: TemporaryScheduleOverride) {
-        deviceManager.loopManager.settings.scheduleOverride = override
-    }
-
-    func addEditOverrideTableViewController(_ vc: AddEditOverrideTableViewController, didCancelOverride override: TemporaryScheduleOverride) {
-        deviceManager.loopManager.settings.scheduleOverride = nil
-    }
-}
-=======
 extension StatusTableViewController: DoseProgressObserver {
     func doseProgressReporterDidUpdate(_ doseProgressReporter: DoseProgressReporter) {
 
@@ -1322,4 +1249,23 @@
         }
     }
 }
->>>>>>> 0d397c48
+
+extension StatusTableViewController: OverrideSelectionViewControllerDelegate {
+func overrideSelectionViewController(_ vc: OverrideSelectionViewController, didConfirmOverride override: TemporaryScheduleOverride) {
+deviceManager.loopManager.settings.scheduleOverride = override
+}
+
+func overrideSelectionViewController(_ vc: OverrideSelectionViewController, didCancelOverride override: TemporaryScheduleOverride) {
+deviceManager.loopManager.settings.scheduleOverride = nil
+}
+}
+
+extension StatusTableViewController: AddEditOverrideTableViewControllerDelegate {
+func addEditOverrideTableViewController(_ vc: AddEditOverrideTableViewController, didSaveOverride override: TemporaryScheduleOverride) {
+deviceManager.loopManager.settings.scheduleOverride = override
+}
+
+func addEditOverrideTableViewController(_ vc: AddEditOverrideTableViewController, didCancelOverride override: TemporaryScheduleOverride) {
+deviceManager.loopManager.settings.scheduleOverride = nil
+}
+}
