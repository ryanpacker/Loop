--- conflicted
+++ resolved
@@ -922,11 +922,7 @@
             basalRates: basalRates,
             maxBasalRate: maxBasal,
             lastTempBasal: lastTempBasal,
-<<<<<<< HEAD
-            supportedBasalRates: supportedTempBasalRates
-=======
             rateRounder: rateRounder
->>>>>>> 1e0e121d
         )
         
         if let temp = tempBasal {
