//
//  ChartPoint.swift
//  Naterade
//
//  Created by Nathan Racklyeft on 2/19/16.
//  Copyright © 2016 Nathan Racklyeft. All rights reserved.
//

import Foundation
import HealthKit
import LoopKit
import SwiftCharts


extension ChartPoint {
    static func pointsForGlucoseRangeSchedule(_ glucoseRangeSchedule: GlucoseRangeSchedule, unit: HKUnit, xAxisValues: [ChartAxisValue]) -> [ChartPoint] {
        let targetRanges = glucoseRangeSchedule.quantityBetween(
            start: ChartAxisValueDate.dateFromScalar(xAxisValues.first!.scalar),
            end: ChartAxisValueDate.dateFromScalar(xAxisValues.last!.scalar)
        )

        let dateFormatter = DateFormatter()

        var maxPoints: [ChartPoint] = []
        var minPoints: [ChartPoint] = []

        for (index, range) in targetRanges.enumerated() {
            var startDate = ChartAxisValueDate(date: range.startDate, formatter: dateFormatter)
            var endDate: ChartAxisValueDate

            if index == targetRanges.startIndex, let firstDate = xAxisValues.first as? ChartAxisValueDate {
                startDate = firstDate
            }

            if index == targetRanges.endIndex - 1, let lastDate = xAxisValues.last as? ChartAxisValueDate {
                endDate = lastDate
            } else {
                endDate = ChartAxisValueDate(date: targetRanges[index + 1].startDate, formatter: dateFormatter)
            }

            let value = range.value.doubleRangeWithMinimumIncrement(in: unit)
            let minValue = ChartAxisValueDouble(value.minValue)
            let maxValue = ChartAxisValueDouble(value.maxValue)

            maxPoints += [
                ChartPoint(x: startDate, y: maxValue),
                ChartPoint(x: endDate, y: maxValue)
            ]

            minPoints += [
                ChartPoint(x: startDate, y: minValue),
                ChartPoint(x: endDate, y: minValue)
            ]
        }

        return maxPoints + minPoints.reversed()
    }

<<<<<<< HEAD
    static func pointsForGlucoseRangeScheduleOverride(_ glucoseRangeSchedule: GlucoseRangeSchedule, unit: HKUnit, xAxisValues: [ChartAxisValue], extendEndDateToChart: Bool = false) -> [ChartPoint] {
        guard let override = glucoseRangeSchedule.override else {
            return []
        }

        let range = override.quantityRange.doubleRangeWithMinimumIncrement(in: unit)
        let startDate = Date()
        let endDate = override.end

        guard endDate.timeIntervalSince(startDate) > 0,
            let lastXAxisValue = xAxisValues.last as? ChartAxisValueDate
        else {
=======
    static func pointsForGlucoseRangeScheduleOverride(_ override: TemporaryScheduleOverride, unit: HKUnit, xAxisValues: [ChartAxisValue], extendEndDateToChart: Bool = false) -> [ChartPoint] {
        guard let targetRange = override.settings.targetRange else {
            return []
        }
        return pointsForGlucoseRangeScheduleOverride(
            range: targetRange.rangeWithMinimumIncremement(unit.chartableIncrement),
            activeInterval: override.activeInterval,
            unit: unit,
            xAxisValues: xAxisValues,
            extendEndDateToChart: extendEndDateToChart
        )
    }

    private static func pointsForGlucoseRangeScheduleOverride(range: DoubleRange, activeInterval: DateInterval, unit: HKUnit, xAxisValues: [ChartAxisValue], extendEndDateToChart: Bool) -> [ChartPoint] {
        guard let lastXAxisValue = xAxisValues.last as? ChartAxisValueDate else {
>>>>>>> 8da83aab
            return []
        }

        let dateFormatter = DateFormatter()
        let startDateAxisValue = ChartAxisValueDate(date: activeInterval.start, formatter: dateFormatter)
        let displayEndDate = min(lastXAxisValue.date, extendEndDateToChart ? .distantFuture : activeInterval.end)
        let endDateAxisValue = ChartAxisValueDate(date: displayEndDate, formatter: dateFormatter)
        let minValue = ChartAxisValueDouble(range.minValue)
        let maxValue = ChartAxisValueDouble(range.maxValue)

        return [
            ChartPoint(x: startDateAxisValue, y: maxValue),
            ChartPoint(x: endDateAxisValue, y: maxValue),
            ChartPoint(x: endDateAxisValue, y: minValue),
            ChartPoint(x: startDateAxisValue, y: minValue)
        ]
    }
}



extension ChartPoint: TimelineValue {
    public var startDate: Date {
        if let dateValue = x as? ChartAxisValueDate {
            return dateValue.date
        } else {
            return Date.distantPast
        }
    }
}


private extension Range where Bound == HKQuantity {
    func doubleRangeWithMinimumIncrement(in unit: HKUnit) -> DoubleRange {
        let increment = unit.chartableIncrement

        var minValue = self.lowerBound.doubleValue(for: unit)
        var maxValue = self.upperBound.doubleValue(for: unit)

        if (maxValue - minValue) < .ulpOfOne {
            minValue -= increment
            maxValue += increment
        }

        return DoubleRange(minValue: minValue, maxValue: maxValue)
    }
}<|MERGE_RESOLUTION|>--- conflicted
+++ resolved
@@ -56,20 +56,6 @@
         return maxPoints + minPoints.reversed()
     }
 
-<<<<<<< HEAD
-    static func pointsForGlucoseRangeScheduleOverride(_ glucoseRangeSchedule: GlucoseRangeSchedule, unit: HKUnit, xAxisValues: [ChartAxisValue], extendEndDateToChart: Bool = false) -> [ChartPoint] {
-        guard let override = glucoseRangeSchedule.override else {
-            return []
-        }
-
-        let range = override.quantityRange.doubleRangeWithMinimumIncrement(in: unit)
-        let startDate = Date()
-        let endDate = override.end
-
-        guard endDate.timeIntervalSince(startDate) > 0,
-            let lastXAxisValue = xAxisValues.last as? ChartAxisValueDate
-        else {
-=======
     static func pointsForGlucoseRangeScheduleOverride(_ override: TemporaryScheduleOverride, unit: HKUnit, xAxisValues: [ChartAxisValue], extendEndDateToChart: Bool = false) -> [ChartPoint] {
         guard let targetRange = override.settings.targetRange else {
             return []
@@ -85,7 +71,6 @@
 
     private static func pointsForGlucoseRangeScheduleOverride(range: DoubleRange, activeInterval: DateInterval, unit: HKUnit, xAxisValues: [ChartAxisValue], extendEndDateToChart: Bool) -> [ChartPoint] {
         guard let lastXAxisValue = xAxisValues.last as? ChartAxisValueDate else {
->>>>>>> 8da83aab
             return []
         }
 
@@ -118,12 +103,10 @@
 }
 
 
-private extension Range where Bound == HKQuantity {
-    func doubleRangeWithMinimumIncrement(in unit: HKUnit) -> DoubleRange {
-        let increment = unit.chartableIncrement
-
-        var minValue = self.lowerBound.doubleValue(for: unit)
-        var maxValue = self.upperBound.doubleValue(for: unit)
+private extension DoubleRange {
+    func rangeWithMinimumIncremement(_ increment: Double) -> DoubleRange {
+        var minValue = self.minValue
+        var maxValue = self.maxValue
 
         if (maxValue - minValue) < .ulpOfOne {
             minValue -= increment
