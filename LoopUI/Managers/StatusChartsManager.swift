--- conflicted
+++ resolved
@@ -958,11 +958,6 @@
             let xAxisValues = xAxisValues, xAxisValues.count > 1,
             let schedule = targetGlucoseSchedule
         {
-<<<<<<< HEAD
-            targetGlucosePoints = ChartPoint.pointsForGlucoseRangeSchedule(schedule, unit: glucoseUnit, xAxisValues: xAxisValues)
-            targetOverridePoints = ChartPoint.pointsForGlucoseRangeScheduleOverride(schedule, unit: glucoseUnit, xAxisValues: xAxisValues, extendEndDateToChart: true)
-            targetOverrideDurationPoints = ChartPoint.pointsForGlucoseRangeScheduleOverride(schedule, unit: glucoseUnit, xAxisValues: xAxisValues)
-=======
             targetGlucosePoints = ChartPoint.pointsForGlucoseRangeSchedule(schedule, xAxisValues: xAxisValues)
 
             if let override = scheduleOverride, override.isActive() || override.startDate > Date() {
@@ -972,7 +967,6 @@
                 targetOverridePoints = []
                 targetOverrideDurationPoints = []
             }
->>>>>>> 8da83aab
         }
     }
 }